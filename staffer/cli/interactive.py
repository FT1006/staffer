--- conflicted
+++ resolved
@@ -8,7 +8,6 @@
 from ..available_functions import get_available_functions, call_function
 from ..llm import get_client
 from ..ui.terminal import get_terminal_ui
-<<<<<<< HEAD
 
 
 def check_directory_change(metadata):
@@ -23,13 +22,17 @@
     return current_cwd != session_cwd
 
 
-def prompt_directory_change(old_dir, new_dir):
+def prompt_directory_change(old_dir, new_dir, terminal=None):
     """Prompt user about directory change."""
-    print(f"Directory changed from {old_dir} to {new_dir}")
+    if terminal is None:
+        from ..ui.terminal import get_terminal_ui
+        terminal = get_terminal_ui()
+    
+    terminal.display_warning(f"Directory changed from {old_dir} to {new_dir}")
+    
+    # Use simple input for this focused prompt - easier to test
     choice = input("[N] Start new session  [K] Keep old session\nChoice (N/k): ")
     return choice.lower() not in ['k']
-=======
->>>>>>> a18342e4
 
 
 def should_reinitialize_working_directory(messages, current_dir):
@@ -150,34 +153,27 @@
 
 def main():
     """Main interactive mode entry point."""
-<<<<<<< HEAD
     # Get terminal UI (enhanced or basic) - Slice 5 feature
     terminal = get_terminal_ui()
     terminal.display_welcome()
     terminal.display_success("Slice 4 - Directory Detection enabled")
     terminal.display_success("Type 'exit' or 'quit' to end the session")
     
-    # Load previous session with metadata 
+    # Load previous session with metadata - Slice 4 feature
     messages, metadata = load_session_with_metadata()
     
-    # Check for directory change
+    # Check for directory change - Slice 4 feature
     if messages and check_directory_change(metadata):
         old_dir = metadata.get('cwd', 'unknown')
         new_dir = os.getcwd()
         
-        if prompt_directory_change(old_dir, new_dir):
+        if prompt_directory_change(old_dir, new_dir, terminal):
             # User wants new session
             messages = []
-            print("Starting new session...")
+            terminal.display_success("Starting new session...")
         else:
             # User wants to keep old session
-            print(f"Keeping session from {old_dir}")
-=======
-    # Get terminal UI (enhanced or basic)
-    terminal = get_terminal_ui()
-    terminal.display_welcome()
-    terminal.display_success("Type 'exit' or 'quit' to end the session")
->>>>>>> a18342e4
+            terminal.display_success(f"Keeping session from {old_dir}")
     
     if messages:
         terminal.display_success(f"Restored conversation with {len(messages)} previous messages")
@@ -187,21 +183,13 @@
     if should_reinitialize_working_directory(messages, current_dir):
         with terminal.show_spinner("Initializing working directory context..."):
             messages = initialize_session_with_working_directory(messages)
-<<<<<<< HEAD
             save_session_with_metadata(messages)  # Keep metadata saving for directory detection
-=======
-            save_session(messages)
->>>>>>> a18342e4
     
     print()  # Spacing
     
     while True:
         try:
-<<<<<<< HEAD
             # Build session info for rich prompt - Slice 5 feature
-=======
-            # Build session info for rich prompt
->>>>>>> a18342e4
             session_info = {
                 'cwd': str(current_dir),
                 'message_count': len(messages)
@@ -212,13 +200,8 @@
                 continue
                 
             if user_input.lower() in ['exit', 'quit']:
-<<<<<<< HEAD
                 # Save session with metadata before exiting - Slice 4 feature
                 save_session_with_metadata(messages)
-=======
-                # Save session before exiting
-                save_session(messages)
->>>>>>> a18342e4
                 terminal.display_success("Session saved")
                 terminal.display_success("Goodbye!")
                 break
@@ -228,23 +211,14 @@
             if handled:
                 continue
                 
-<<<<<<< HEAD
             # Process the command with terminal feedback - Slice 5 feature
-=======
-            # Process the command with terminal feedback
->>>>>>> a18342e4
             with terminal.show_spinner("AI is thinking..."):
                 messages = process_prompt(user_input, messages=messages, terminal=terminal)
             print()  # Add spacing between responses
             
         except (EOFError, KeyboardInterrupt):
-<<<<<<< HEAD
             # Save session before exiting on Ctrl+C - Slice 4 feature
             save_session_with_metadata(messages)
-=======
-            # Save session before exiting on Ctrl+C
-            save_session(messages)
->>>>>>> a18342e4
             terminal.display_success("Session saved")
             print("\nGoodbye!")
             break
